name: Node CI

on: [push, pull_request]

jobs:
  ubuntu-test:
    name: Test on node ${{ matrix.node-version }} and Ubuntu
    runs-on: ubuntu-latest
    strategy:
      fail-fast: false
      matrix:
        node-version: [14.x, 16.x, 18.x]
    steps:
<<<<<<< HEAD
    - uses: actions/checkout@v2
    - uses: actions/setup-node@v3
=======
    - uses: actions/checkout@v3
    - uses: actions/setup-node@v2
>>>>>>> 7927a42e
      with:
        node-version: ${{ matrix.node-version }}
        cache: 'npm'
    - run: npm i -g npm
    - run: node -v
    - run: npm -v
    - run: npm ci
    - run: npm test

  mac-and-windows-test:
    name: Test on node latest and ${{ matrix.os }}
    runs-on: ${{ matrix.os }}
    strategy:
      fail-fast: false
      matrix:
        os: [windows-latest, macos-latest]
    steps:
<<<<<<< HEAD
    - uses: actions/checkout@v2
    - uses: actions/setup-node@v3
=======
    - uses: actions/checkout@v3
    - uses: actions/setup-node@v2
>>>>>>> 7927a42e
      with:
        node-version: 18.x
        cache: 'npm'
    - run: npm i -g npm
    - run: node -v
    - run: npm -v
    - run: npm ci
    - run: npm test<|MERGE_RESOLUTION|>--- conflicted
+++ resolved
@@ -11,13 +11,8 @@
       matrix:
         node-version: [14.x, 16.x, 18.x]
     steps:
-<<<<<<< HEAD
-    - uses: actions/checkout@v2
+    - uses: actions/checkout@v3
     - uses: actions/setup-node@v3
-=======
-    - uses: actions/checkout@v3
-    - uses: actions/setup-node@v2
->>>>>>> 7927a42e
       with:
         node-version: ${{ matrix.node-version }}
         cache: 'npm'
@@ -35,13 +30,8 @@
       matrix:
         os: [windows-latest, macos-latest]
     steps:
-<<<<<<< HEAD
-    - uses: actions/checkout@v2
+    - uses: actions/checkout@v3
     - uses: actions/setup-node@v3
-=======
-    - uses: actions/checkout@v3
-    - uses: actions/setup-node@v2
->>>>>>> 7927a42e
       with:
         node-version: 18.x
         cache: 'npm'
