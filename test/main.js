--- conflicted
+++ resolved
@@ -222,13 +222,8 @@
         });
       });
 
-<<<<<<< HEAD
-      it('rsync should not include package.json when --prebuiltDirectory is set', function (done) {
+      it(funcName + ' should not include package.json when --prebuiltDirectory is set', function (done) {
         var buildDir = '.build_' + Date.now();
-=======
-      it(funcName + ' should not include package.json when --prebuiltDirectory is set', function (done) {
-        var path = '.build_' + Date.now();
->>>>>>> 2ee586f9
         after(function() {
           rimraf.sync(buildDir, fs);
         });
@@ -237,15 +232,9 @@
         fs.writeFileSync(path.join(buildDir, 'testa'));
         fs.writeFileSync(path.join(buildDir, 'package.json'));
 
-<<<<<<< HEAD
-        program.excludeGlobs = "*.json"
+        program.excludeGlobs = '*.json';
         program.prebuiltDirectory = buildDir;
-        lambda._rsync(program, buildDir, codeDirectory, true, function(err, result) {
-=======
-        program.excludeGlobs = '*.json';
-        program.prebuiltDirectory = path;
-        lambda[funcName](program, path, codeDirectory, true, function(err, result) {
->>>>>>> 2ee586f9
+        lambda[funcName](program, buildDir, codeDirectory, true, function(err, result) {
           var contents = fs.readdirSync(codeDirectory);
           result = !_.includes(contents, 'package.json') &&
                     _.includes(contents, 'testa');
