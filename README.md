# node-lambda

![node-lambda](../master/node-lambda.png?raw=true)

Command line tool to locally run and deploy your node.js application to [Amazon Lambda](http://aws.amazon.com/lambda/).

![Node CI](https://github.com/motdotla/node-lambda/workflows/Node%20CI/badge.svg)
[![BuildStatus](https://travis-ci.org/motdotla/node-lambda.svg?branch=master)](https://travis-ci.org/motdotla/node-lambda)
[![NPM version](https://badge.fury.io/js/node-lambda.svg)](http://badge.fury.io/js/node-lambda)

```
$ node-lambda run
```

## Installation

```
$ npm install -g node-lambda
```

## Example App

Example apps make it easy to get up and running
* [JavaScript example](https://github.com/motdotla/node-lambda-template).
* [TypeScript example](https://github.com/fogfish/node-lambda-typescript-template).

## Usage

There are 4 available commands.

```
$ node-lambda setup
$ node-lambda run
$ node-lambda package
$ node-lambda deploy
```

### Commands

#### setup

Initializes the `event.json`, `context.json`, `.env`, `deploy.env` files, and `event_sources.json` files. `event.json` is where you mock your event. `context.json` is where you can add additional mock data to the context passed to your lambda function. `.env` is where you place your deployment configuration. `deploy.env` has the same format as `.env`, but is used for holding any environment/config variables that you need to be deployed with your code to Lambda but you don't want in version control (e.g. DB connection info). `event_sources.json` is used to set the event source of the Lambda function (Not all event sources available in Lambda are supported).

```
$ node-lambda setup --help

Usage: setup [options]

Sets up the .env file.


Options:
  -h, --help                        output usage information
  -j, --eventFile [event.json]      Event JSON File
  -x, --contextFile [context.json]  Context JSON File
```

After running setup, it's a good idea to gitignore the generated `event.json` and `.env` files, as well as `.lambda`.

```
$ echo -e ".env\ndeploy.env\nevent.json\n.lambda" >> .gitignore
```

##### Deploy env variables

```
PACKAGE_MANAGER            // (default: 'npm')
AWS_ENVIRONMENT            // (default: '')
AWS_ENDPOINT               // (default: '')
CONFIG_FILE                // (default: '')
EVENT_SOURCE_FILE          // (default: '')
EXCLUDE_GLOBS              // (default: '')
AWS_ACCESS_KEY_ID          // (default: not set!)
AWS_SECRET_ACCESS_KEY      // (default: not set!)
AWS_PROFILE =              // (default: '')
AWS_SESSION_TOKEN =        // (default: '')
AWS_REGION =               // (default: 'us-east-1,us-west-2,eu-west-1')
AWS_FUNCTION_NAME          // (default: package.json.name or 'UnnamedFunction')
AWS_HANDLER                // (default: 'index.handler')
AWS_ROLE_ARN || AWS_ROLE   // (default: 'missing')
AWS_MEMORY_SIZE            // (default: 128)
AWS_TIMEOUT                // (default: 60)
AWS_RUN_TIMEOUT            // (default: 3)
AWS_DESCRIPTION            // (default: package.json.description or '')
AWS_RUNTIME                // (default: 'nodejs14.x')
AWS_PUBLISH                // (default: false)
AWS_FUNCTION_VERSION       // (default: '')
AWS_VPC_SUBNETS            // (default: '')
AWS_VPC_SECURITY_GROUPS    // (default: '')
AWS_TRACING_CONFIG         // (default: '')
AWS_LAYERS                 // (default: '')
AWS_LOGS_RETENTION_IN_DAYS // (default: '')
EVENT_FILE                 // (default: 'event.json')
PACKAGE_DIRECTORY          // (default: not set)
CONTEXT_FILE               // (default: 'context.json')
PREBUILT_DIRECTORY         // (default: '')
SRC_DIRECTORY              // (default: '')
DEPLOY_TIMEOUT             // (default: '120000')
DOCKER_IMAGE               // (default: '')
DEPLOY_ZIPFILE             // (default: '')
DEPLOY_USE_S3              // (default: false)
IMAGE_URI                  // (default: '')
AWS_DLQ_TARGET_ARN         // (default: not set)
AWS_TAGS                   // (default: '')
```

#### run

Runs your Amazon Lambda index.js file locally. Passes `event.json` data to the Amazon Lambda event object.

```
$ node-lambda run --help
Usage: node-lambda run|execute [options]

Run your Amazon Lambda application locally

Options:
  -H, --handler [AWS_HANDLER]                                 Lambda Handler {index.handler} (default: "index.handler")
  -j, --eventFile [EVENT_FILE]                                Event JSON File (default: "event.json")
  -u, --runtime [AWS_RUNTIME]                                 Lambda Runtime (default: "nodejs14.x")
  -t, --timeout [AWS_RUN_TIMEOUT]                             Lambda Timeout (default: 3)
  -f, --configFile [CONFIG_FILE]                              Path to file holding secret environment variables (e.g. "deploy.env") (default: "")
  -x, --contextFile [CONTEXT_FILE]                            Context JSON File (default: "context.json")
  -M, --enableRunMultipleEvents [ENABLE_RUN_MULTIPLE_EVENTS]  Enable run multiple events (default: true)
  -y, --proxy [PROXY]                                         Proxy server (default: "")
  --apiGateway                                                Convert to API Gateway events (default: false)
  -h, --help                                                  display help for command
```

#### package

Bundles your application into a local zip file.

```
$ node-lambda package --help
Usage: node-lambda package|zip [options]

Create zipped package for Amazon Lambda deployment

Options:
<<<<<<< HEAD
  --packageManager [PACKAGE_MANAGER]            Package manager used to install dependencies (default: "npm")
  -A, --packageDirectory [PACKAGE_DIRECTORY]    Local Package Directory
  -I, --dockerImage [DOCKER_IMAGE]              Docker image for npm ci (default: "")
  -n, --functionName [AWS_FUNCTION_NAME]        Lambda FunctionName (default: "node-lambda")
  -H, --handler [AWS_HANDLER]                   Lambda Handler {index.handler} (default: "index.handler")
  -e, --environment [AWS_ENVIRONMENT]           Choose environment {dev, staging, production} (default: "")
  -x, --excludeGlobs [EXCLUDE_GLOBS]            Space-separated glob pattern(s) for additional exclude files (e.g.
                                                "event.json dotenv.sample") (default: "")
  -D, --prebuiltDirectory [PREBUILT_DIRECTORY]  Prebuilt directory (default: "")
  -m, --keepNodeModules [KEEP_NODE_MODULES]     Keep the current node_modules directory. (default: false)
  -v, --dockerVolumes [DOCKER_VOLUMES]          Additional docker volumes to mount. Each volume definition has to be
                                                separated by a space (e.g. "$HOME/.gitconfig:/etc/gitconfig
                                                $HOME/.ssh:/root/.ssh") (default: "")
  --no-optionalDependencies                     Run `npm install` with `--no-optional`
  -h, --help                                    display help for command
=======
  -h, --help                        output usage information
  -A, --packageDirectory [build]    Local Package Directory
  -I, --dockerImage []              Docker image for npm install
  -n, --functionName [node-lambda]  Lambda FunctionName
  -H, --handler [index.handler]     Lambda Handler {index.handler}
  -e, --environment [development]   Choose environment {dev, staging, production}
  -x, --excludeGlobs [event.json]   Space-separated glob pattern(s) for additional exclude files (e.g. "event.json dotenv.sample")
  -D, --prebuiltDirectory []        Prebuilt directory
  -m, --keepNodeModules [false]     Keep the current node_modules and skip the npm install step
  -v, --dockerVolumes []            Additional docker volumes to mount. Each volume definition has to be separated by a space (e.g. "$HOME/.gitconfig:/etc/gitconfig $HOME/.ssh:/root/.ssh"
  --no-optionalDependencies         Run `npm install` with `--no-optional`
  --packageManager [npm]            Package manager use to install dependencies. (options: npm, yarn)
>>>>>>> 599bd764
```

#### deploy

Bundles and deploys your application up to Amazon Lambda.

```
$ node-lambda deploy --help
Usage: node-lambda deploy [options]

Deploy your application to Amazon Lambda

Options:
<<<<<<< HEAD
  --packageManager [PACKAGE_MANAGER]                    Package manager used to install dependencies (default: "npm")
  -e, --environment [AWS_ENVIRONMENT]                   Choose environment {dev, staging, production} (default: "")
  -E, --endpoint [AWS_ENDPOINT]                         Choose endpoint (e.g. localstack, "http://127.0.0.1:4574") (default: "")
  -a, --accessKey [AWS_ACCESS_KEY_ID]                   AWS Access Key
  -s, --secretKey [AWS_SECRET_ACCESS_KEY]               AWS Secret Key
  -P, --profile [AWS_PROFILE]                           AWS Profile (default: "")
  -k, --sessionToken [AWS_SESSION_TOKEN]                AWS Session Token (default: "")
  -r, --region [AWS_REGION]                             AWS Region (default: "us-east-1,us-west-2,eu-west-1")
  -n, --functionName [AWS_FUNCTION_NAME]                Lambda FunctionName (default: "node-lambda")
  -H, --handler [AWS_HANDLER]                           Lambda Handler {index.handler} (default: "index.handler")
  -o, --role [AWS_ROLE]                                 Amazon Role ARN (default: "missing")
  -m, --memorySize [AWS_MEMORY_SIZE]                    Lambda Memory Size (default: 128)
  -t, --timeout [AWS_TIMEOUT]                           Lambda Timeout (default: 60)
  -d, --description [AWS_DESCRIPTION]                   Lambda Description (default: "Command line tool for locally running and remotely deploying your node.js applications to Amazon Lambda.")
  -u, --runtime [AWS_RUNTIME]                           Lambda Runtime (default: "nodejs14.x")
  -p, --publish [AWS_PUBLISH]                           Lambda Publish (default: false)
  -L, --lambdaVersion [AWS_FUNCTION_VERSION]            Lambda Function Version (default: "")
  -b, --vpcSubnets [AWS_VPC_SUBNETS]                    Lambda Function VPC Subnet IDs (comma delimited) (default: "")
  -g, --vpcSecurityGroups [AWS_VPC_SECURITY_GROUPS]     Lambda VPC Security Group IDs (comma delimited) (default: "")
  -K, --kmsKeyArn [AWS_KMS_KEY_ARN]                     Lambda KMS Key ARN (default: "")
  -Q, --deadLetterConfigTargetArn [AWS_DLQ_TARGET_ARN]  Lambda DLQ resource
  -c, --tracingConfig [AWS_TRACING_CONFIG]              Lambda tracing settings (default: "")
  -l, --layers [AWS_LAYERS]                             Lambda Layers settings (e.g. "ARN1,ARN2[,..])" (default: "")
  -R, --retentionInDays [AWS_LOGS_RETENTION_IN_DAYS]    CloudWatchLogs retentionInDays settings (default: "")
  -G, --sourceDirectory [SRC_DIRECTORY]                 Path to lambda source Directory (e.g. "./some-lambda") (default: "")
  -I, --dockerImage [DOCKER_IMAGE]                      Docker image for npm ci (default: "")
  -f, --configFile [CONFIG_FILE]                        Path to file holding secret environment variables (e.g. "deploy.env") (default: "")
  -S, --eventSourceFile [EVENT_SOURCE_FILE]             Path to file holding event source mapping variables (e.g. "event_sources.json") (default: "")
  -x, --excludeGlobs [EXCLUDE_GLOBS]                    Space-separated glob pattern(s) for additional exclude files (e.g. "event.json dotenv.sample") (default: "")
  -D, --prebuiltDirectory [PREBUILT_DIRECTORY]          Prebuilt directory (default: "")
  -T, --deployTimeout [DEPLOY_TIMEOUT]                  Deploy Timeout (default: 120000)
  -z, --deployZipfile [DEPLOY_ZIPFILE]                  Deploy zipfile (default: "")
  -B, --deployUseS3 [DEPLOY_USE_S3]                     Use S3 to deploy. (default: false)
  -i, --imageUri [IMAGE_URI]                            URI of a container image in the Amazon ECR registry. (default: "")
  -y, --proxy [PROXY]                                   Proxy server (default: "")
  -A, --tags [AWS_TAGS]                                 Tags as key value pairs (e.g. "tagname1=tagvalue1,tagname2=tagvalue2)" (default: "")
  --silent                                              Silent  or  quiet mode (default: false)
  --no-optionalDependencies                             Run `npm install` with `--no-optional`
  -h, --help                                            display help for command
=======
  -h, --help                          output usage information
  -e, --environment [development]     Choose environment {dev, staging, production}
  -E, --endpoint [AWS_ENDPOINT]       Choose endpoint (e.g. localstack, "http://127.0.0.1:4574") (default: "")
  -a, --accessKey [your_key]          AWS Access Key
  -s, --secretKey [your_secret]       AWS Secret Key
  -P, --profile []                    AWS Profile
  -k, --sessionToken []               AWS Session Token
  -r, --region [us-east-1]            AWS Region
  -n, --functionName [node-lambda]    Lambda FunctionName
  -H, --handler [index.handler]       Lambda Handler {index.handler}
  -o, --role [your_amazon_role]       Amazon Role ARN
  -m, --memorySize [128]              Lambda Memory Size
  -t, --timeout [3]                   Lambda Timeout
  -d, --description [missing]         Lambda Description
  -u, --runtime [nodejs14.x]          Lambda Runtime
  -p, --publish [false]               Lambda Publish
  -L, --lambdaVersion []              Lambda Function Version
  -b, --vpcSubnets []                 Lambda Function VPC Subnet IDs (comma delimited)
  -g, --vpcSecurityGroups []          Lambda VPC Security Group IDs (comma delimited)
  -K, --kmsKeyArn []                  Lambda KMS Key ARN
  -Q, --deadLetterConfigTargetArn []  Lambda DLQ resource
  -c, --tracingConfig []              Lambda tracing settings
  -l, --layers []                     Lambda Layers settings (e.g. "ARN1,ARN2[,..])" (default: "")
  -R, --retentionInDays []            CloudWatchLogs retentionInDays settings
  -G, --sourceDirectory []            Path to lambda source Directory (e.g. "./some-lambda")
  -I, --dockerImage []                Docker image for npm install
  -f, --configFile []                 Path to file holding secret environment variables (e.g. "deploy.env")
  -S, --eventSourceFile []            Path to file holding event source mapping variables (e.g. "event_sources.json")
  -x, --excludeGlobs [event.json]     Space-separated glob pattern(s) for additional exclude files (e.g. "event.json dotenv.sample")
  -D, --prebuiltDirectory []          Prebuilt directory
  -T, --deployTimeout [120000]        Deploy Timeout
  -z, --deployZipfile []              Deploy zipfile
  -B, --deployUseS3 []                Use S3 to deploy.
  -i, --imageUri []                   URI of a container image in the Amazon ECR registry. (default: "")
  -y, --proxy []                      Proxy server
  -A, --tags []                       Tags as key value pairs (e.g. "tagname1=tagvalue1,tagname2=tagvalue2") (default: "")
  --silent                            Silent  or  quiet mode (default: false)
  --no-optionalDependencies           Run `npm install` with `--no-optional`
  --packageManager [npm]              Package manager use to install dependencies. (options: npm, yarn)
>>>>>>> 599bd764
```

If you are deploying to a custom endpoint you may also need to pass in an access key/secret. For localstack these can be anything, but cannot be blank:

```
node-lambda deploy --endpoint http://localhost:4574 --accessKey '1234' --secretKey '1234'
```

## Custom Environment Variables

AWS Lambda will let you set environment variables for your function. Use the sample `deploy.env` file in combination with the `--configFile` flag to set values which will be added to the lambda configuration upon deploy.  Environment variables will also be set when running locally using the same flag

## Node.js Runtime Configuration

AWS Lambda now supports Node.js14 and Node.js 12. Please also check the [Lambda runtimes](https://docs.aws.amazon.com/lambda/latest/dg/lambda-runtimes.html) page.

## To deploy a container image to Lambda

1. [Pushing a Docker image to ECR](https://docs.aws.amazon.com/AmazonECR/latest/userguide/docker-push-ecr-image.html)
2. Specify the Image URI of the ECR with the environment variable:`IMAGE_URI` or `--imageUri` option, and deploy.

## Post install script
When running `node-lambda deploy` if you need to do some action after `npm install --production` and before deploying to AWS Lambda (e.g. replace some modules with precompiled ones or download some libraries, replace some config file depending on environment) you can create `post_install.sh` script. If the file exists the script will be executed (and output shown after execution) if not it is skipped. Environment string is passed to script as first parameter so you can use it if needed. Make sure that the script is executable.

Example `post_install.sh`:
```
printf "\n\n######  Post install script  ###### \n"
ENV="production";
if [ ! -z $1 ]
  then
    ENV=$1;
fi
cp -v "config_$ENV.js" "config.js" \
&& printf "######  DONE!  ###### \n\n"
```

## Post invoke script (example)
If you wish to invoke your deployed AWS Lambda function, you can add the following as a `script` to your `package.json`:

```
"invoke:remote": "aws lambda invoke --function-name myLambdaFnName --payload fileb://fixtures/hi.json invoked.json --log-type Tail | jq -r '.LogResult' | base64 --decode && rm invoked.json"
```

## Prebuilt packages
The `--prebuiltDirectory` flag is useful for working with Webpack for example. It skips `npm install --production` and `post_install.sh` and simply packages the specified directory.

## Handling `npm link` and Dependencies With Local Paths
Perhaps the easiest way to handle these cases is to bundle the code using Webpack and use the `--prebuiltDirectory` flag to package the output for deployment.

## ScheduleEvents
#### Optional Parameter
When using the eventSourceFile flag (-S or --eventSourceFile) to set a ScheduleEvent trigger, you can pass an optional _ScheduleDescription_ key into the ScheduleEvent object with a custom description for the CloudWatch event rule you are defining. By default, node-lambda generates a _ScheduleDescription_ for you based on the ScheduleName and ScheduleExpression of the rule.

#### Note on ScheduleState for ScheduleEvents
When setting ScheduleState to `ENABLED` or `DISABLED` for ScheduleEvents, it is useful to note that this sets the state of the CloudWatch Event rule but _DOES NOT_ set the state of the trigger for the Lambda function you are deploying; ScheduleEvent triggers are enabled by default in the Lambda console when added using the eventSourceFile flag.

#### Known Issue
###### Duplicate ScheduleEvent Triggers
If you are adding a trigger via the `eventSourceFile` for the first time, remove preexisting triggers from the Lambda console before deploying. Deploying a Lambda with the `--eventSourceFile` flag will *NOT* overwrite the same triggers created from the AWS console and may result in a duplicate triggers for the same rule.

## Other AWS Lambda Tools Projects

+ [lambdaws](https://github.com/mentum/lambdaws)
+ [lambdaws-instant-api](https://github.com/mentum/lambdaws-instant-api)

## Contributing

1. Fork it
2. Create your feature branch (`git checkout -b my-new-feature`)
3. Commit your changes (`git commit -am 'Added some feature'`)
4. Push to the branch (`git push origin my-new-feature`)
5. Create new Pull Request

### Coding style
This project uses [JavaScript Standard Style](https://standardjs.com/).

[![JavaScript Style Guide](https://cdn.rawgit.com/feross/standard/master/badge.svg)](https://github.com/feross/standard)

## Running tests

```
$ npm install
$ npm test
```<|MERGE_RESOLUTION|>--- conflicted
+++ resolved
@@ -138,8 +138,7 @@
 Create zipped package for Amazon Lambda deployment
 
 Options:
-<<<<<<< HEAD
-  --packageManager [PACKAGE_MANAGER]            Package manager used to install dependencies (default: "npm")
+  --packageManager [PACKAGE_MANAGER]            Package manager used to install dependencies (default: "npm", options: "npm", "yarn")
   -A, --packageDirectory [PACKAGE_DIRECTORY]    Local Package Directory
   -I, --dockerImage [DOCKER_IMAGE]              Docker image for npm ci (default: "")
   -n, --functionName [AWS_FUNCTION_NAME]        Lambda FunctionName (default: "node-lambda")
@@ -154,20 +153,6 @@
                                                 $HOME/.ssh:/root/.ssh") (default: "")
   --no-optionalDependencies                     Run `npm install` with `--no-optional`
   -h, --help                                    display help for command
-=======
-  -h, --help                        output usage information
-  -A, --packageDirectory [build]    Local Package Directory
-  -I, --dockerImage []              Docker image for npm install
-  -n, --functionName [node-lambda]  Lambda FunctionName
-  -H, --handler [index.handler]     Lambda Handler {index.handler}
-  -e, --environment [development]   Choose environment {dev, staging, production}
-  -x, --excludeGlobs [event.json]   Space-separated glob pattern(s) for additional exclude files (e.g. "event.json dotenv.sample")
-  -D, --prebuiltDirectory []        Prebuilt directory
-  -m, --keepNodeModules [false]     Keep the current node_modules and skip the npm install step
-  -v, --dockerVolumes []            Additional docker volumes to mount. Each volume definition has to be separated by a space (e.g. "$HOME/.gitconfig:/etc/gitconfig $HOME/.ssh:/root/.ssh"
-  --no-optionalDependencies         Run `npm install` with `--no-optional`
-  --packageManager [npm]            Package manager use to install dependencies. (options: npm, yarn)
->>>>>>> 599bd764
 ```
 
 #### deploy
@@ -181,8 +166,7 @@
 Deploy your application to Amazon Lambda
 
 Options:
-<<<<<<< HEAD
-  --packageManager [PACKAGE_MANAGER]                    Package manager used to install dependencies (default: "npm")
+  --packageManager [PACKAGE_MANAGER]                    Package manager used to install dependencies (default: "npm", options: "npm", "yarn")
   -e, --environment [AWS_ENVIRONMENT]                   Choose environment {dev, staging, production} (default: "")
   -E, --endpoint [AWS_ENDPOINT]                         Choose endpoint (e.g. localstack, "http://127.0.0.1:4574") (default: "")
   -a, --accessKey [AWS_ACCESS_KEY_ID]                   AWS Access Key
@@ -221,47 +205,6 @@
   --silent                                              Silent  or  quiet mode (default: false)
   --no-optionalDependencies                             Run `npm install` with `--no-optional`
   -h, --help                                            display help for command
-=======
-  -h, --help                          output usage information
-  -e, --environment [development]     Choose environment {dev, staging, production}
-  -E, --endpoint [AWS_ENDPOINT]       Choose endpoint (e.g. localstack, "http://127.0.0.1:4574") (default: "")
-  -a, --accessKey [your_key]          AWS Access Key
-  -s, --secretKey [your_secret]       AWS Secret Key
-  -P, --profile []                    AWS Profile
-  -k, --sessionToken []               AWS Session Token
-  -r, --region [us-east-1]            AWS Region
-  -n, --functionName [node-lambda]    Lambda FunctionName
-  -H, --handler [index.handler]       Lambda Handler {index.handler}
-  -o, --role [your_amazon_role]       Amazon Role ARN
-  -m, --memorySize [128]              Lambda Memory Size
-  -t, --timeout [3]                   Lambda Timeout
-  -d, --description [missing]         Lambda Description
-  -u, --runtime [nodejs14.x]          Lambda Runtime
-  -p, --publish [false]               Lambda Publish
-  -L, --lambdaVersion []              Lambda Function Version
-  -b, --vpcSubnets []                 Lambda Function VPC Subnet IDs (comma delimited)
-  -g, --vpcSecurityGroups []          Lambda VPC Security Group IDs (comma delimited)
-  -K, --kmsKeyArn []                  Lambda KMS Key ARN
-  -Q, --deadLetterConfigTargetArn []  Lambda DLQ resource
-  -c, --tracingConfig []              Lambda tracing settings
-  -l, --layers []                     Lambda Layers settings (e.g. "ARN1,ARN2[,..])" (default: "")
-  -R, --retentionInDays []            CloudWatchLogs retentionInDays settings
-  -G, --sourceDirectory []            Path to lambda source Directory (e.g. "./some-lambda")
-  -I, --dockerImage []                Docker image for npm install
-  -f, --configFile []                 Path to file holding secret environment variables (e.g. "deploy.env")
-  -S, --eventSourceFile []            Path to file holding event source mapping variables (e.g. "event_sources.json")
-  -x, --excludeGlobs [event.json]     Space-separated glob pattern(s) for additional exclude files (e.g. "event.json dotenv.sample")
-  -D, --prebuiltDirectory []          Prebuilt directory
-  -T, --deployTimeout [120000]        Deploy Timeout
-  -z, --deployZipfile []              Deploy zipfile
-  -B, --deployUseS3 []                Use S3 to deploy.
-  -i, --imageUri []                   URI of a container image in the Amazon ECR registry. (default: "")
-  -y, --proxy []                      Proxy server
-  -A, --tags []                       Tags as key value pairs (e.g. "tagname1=tagvalue1,tagname2=tagvalue2") (default: "")
-  --silent                            Silent  or  quiet mode (default: false)
-  --no-optionalDependencies           Run `npm install` with `--no-optional`
-  --packageManager [npm]              Package manager use to install dependencies. (options: npm, yarn)
->>>>>>> 599bd764
 ```
 
 If you are deploying to a custom endpoint you may also need to pass in an access key/secret. For localstack these can be anything, but cannot be blank:
