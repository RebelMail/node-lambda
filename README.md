# node-lambda

![node-lambda](../master/node-lambda.png?raw=true)

Command line tool to locally run and deploy your node.js application to [Amazon Lambda](http://aws.amazon.com/lambda/).

[![BuildStatus](https://travis-ci.org/motdotla/node-lambda.svg?branch=master)](https://travis-ci.org/motdotla/node-lambda)
[![NPM version](https://badge.fury.io/js/node-lambda.svg)](http://badge.fury.io/js/node-lambda)

```
$ node-lambda run
```

## Installation

```
$ npm install -g node-lambda
```

## Example App

The [node-lambda-template](https://github.com/RebelMail/node-lambda-template) example app makes it easy to get up and running.

## Usage

There are 4 available commands.

```
$ node-lambda setup
$ node-lambda run
$ node-lambda package
$ node-lambda deploy
```

### Commands

#### setup

Initializes the `event.json`, `context.json`, `.env`, `deploy.env` files, and `event_sources.json` files. `event.json` is where you mock your event. `context.json` is where you can add additional mock data to the context passed to your lambda function. `.env` is where you place your deployment configuration. `deploy.env` has the same format as `.env`, but is used for holding any environment/config variables that you need to be deployed with your code to Lambda but you don't want in version control (e.g. DB connection info). `event_sources.json` is used to set the event source of the Lambda function (Not all event sources available in Lambda are supported).

```
$ node-lambda setup --help

Usage: setup [options]

Sets up the .env file.


Options:
  -h, --help                        output usage information
  -j, --eventFile [event.json]      Event JSON File
  -x, --contextFile [context.json]  Context JSON File
```

After running setup, it's a good idea to gitignore the generated `event.json` and `.env` files, as well as `.lambda`.

```
$ echo -e ".env\ndeploy.env\nevent.json\n.lambda" >> .gitignore
```

##### Deploy env variables

```
AWS_ENVIRONMENT            // (default: '')
AWS_ENDPOINT               // (default: '')
CONFIG_FILE                // (default: '')
EVENT_SOURCE_FILE          // (default: '')
EXCLUDE_GLOBS              // (default: '')
AWS_ACCESS_KEY_ID          // (default: not set!)
AWS_SECRET_ACCESS_KEY      // (default: not set!)
AWS_PROFILE =              // (default: '')
AWS_SESSION_TOKEN =        // (default: '')
AWS_REGION =               // (default: 'us-east-1,us-west-2,eu-west-1')
AWS_FUNCTION_NAME          // (default: package.json.name or 'UnnamedFunction')
AWS_HANDLER                // (default: 'index.handler')
AWS_ROLE_ARN || AWS_ROLE   // (default: 'missing')
AWS_MEMORY_SIZE            // (default: 128)
AWS_TIMEOUT                // (default: 60)
AWS_RUN_TIMEOUT            // (default: 3)
AWS_DESCRIPTION            // (default: package.json.description or '')
AWS_RUNTIME                // (default: 'nodejs8.10')
AWS_PUBLISH                // (default: false)
AWS_FUNCTION_VERSION       // (default: '')
AWS_VPC_SUBNETS            // (default: '')
AWS_VPC_SECURITY_GROUPS    // (default: '')
AWS_TRACING_CONFIG         // (default: '')
AWS_LOGS_RETENTION_IN_DAYS // (default: '')
EVENT_FILE                 // (default: 'event.json')
PACKAGE_DIRECTORY          // (default: not set)
CONTEXT_FILE               // (default: 'context.json')
PREBUILT_DIRECTORY         // (default: '')
SRC_DIRECTORY              // (default: '')
DEPLOY_TIMEOUT             // (default: '120000')
DOCKER_IMAGE               // (default: '')
DEPLOY_ZIPFILE             // (default: '')
DEPLOY_USE_S3              // (default: false)
AWS_DLQ_TARGET_ARN         // (default: not set)
```

#### run

Runs your Amazon Lambda index.js file locally. Passes `event.json` data to the Amazon Lambda event object.

```
$ node-lambda run --help

Usage: run|execute [options]

Run your Amazon Lambda application locally


Options:
  -h, --help                            output usage information
  -H, --handler [index.handler]         Lambda Handler {index.handler}
  -j, --eventFile [event.json]          Event JSON File
  -u, --runtime [nodejs8.10]            Lambda Runtime
  -t, --timeout [3]                     Lambda Timeout
  -f, --configFile []                   Path to file holding secret environment variables (e.g. "deploy.env")
  -x, --contextFile [context.json]      Context JSON File
  -M, --enableRunMultipleEvents [true]  Enable run multiple events
  -y, --proxy []                        Proxy server
  -E, --endpoint []                     Use different endpoint (e.g. localstack, "http://127.0.0.1:4574")
```

#### package

Bundles your application into a local zip file.

```
$ node-lambda package --help

Usage: package|zip [options]

Create zipped package for Amazon Lambda deployment


Options:
  -h, --help                        output usage information
  -A, --packageDirectory [build]    Local Package Directory
  -I, --dockerImage []              Docker image for npm install
  -n, --functionName [node-lambda]  Lambda FunctionName
  -H, --handler [index.handler]     Lambda Handler {index.handler}
  -e, --environment [development]   Choose environment {dev, staging, production}
  -x, --excludeGlobs [event.json]   Space-separated glob pattern(s) for additional exclude files (e.g. "event.json dotenv.sample")
  -D, --prebuiltDirectory []        Prebuilt directory
<<<<<<< HEAD
  -m, --keepNodeModules [false]     Keep the current node_modules and skip the npm install step
=======
  -v, --dockerVolumes []            Additional docker volumes to mount. Each volume definition has to be separated by a space (e.g. "$HOME/.gitconfig:/etc/gitconfig $HOME/.ssh:/root/.ssh"
>>>>>>> d28c2806
```

#### deploy

Bundles and deploys your application up to Amazon Lambda.

```
$ node-lambda deploy --help

Usage: deploy [options]

Deploy your application to Amazon Lambda


Options:
  -h, --help                          output usage information
  -e, --environment [development]     Choose environment {dev, staging, production}
  -a, --accessKey [your_key]          AWS Access Key
  -s, --secretKey [your_secret]       AWS Secret Key
  -P, --profile []                    AWS Profile
  -k, --sessionToken []               AWS Session Token
  -r, --region [us-east-1]            AWS Region
  -n, --functionName [node-lambda]    Lambda FunctionName
  -H, --handler [index.handler]       Lambda Handler {index.handler}
  -o, --role [your_amazon_role]       Amazon Role ARN
  -m, --memorySize [128]              Lambda Memory Size
  -t, --timeout [3]                   Lambda Timeout
  -d, --description [missing]         Lambda Description
  -u, --runtime [nodejs8.10]          Lambda Runtime
  -p, --publish [false]               Lambda Publish
  -L, --lambdaVersion []              Lambda Function Version
  -b, --vpcSubnets []                 Lambda Function VPC Subnets
  -g, --vpcSecurityGroups []          Lambda VPC Security Group
  -K, --kmsKeyArn []                  Lambda KMS Key ARN
  -Q, --deadLetterConfigTargetArn []  Lambda DLQ resource
  -c, --tracingConfig []              Lambda tracing settings
  -R, --retentionInDays []            CloudWatchLogs retentionInDays settings
  -A, --packageDirectory [build]      Local Package Directory
  -G, --sourceDirectory []            Path to lambda source Directory (e.g. "./some-lambda")
  -I, --dockerImage []                Docker image for npm install
  -f, --configFile []                 Path to file holding secret environment variables (e.g. "deploy.env")
  -S, --eventSourceFile []            Path to file holding event source mapping variables (e.g. "event_sources.json")
  -x, --excludeGlobs [event.json]     Space-separated glob pattern(s) for additional exclude files (e.g. "event.json dotenv.sample")
  -D, --prebuiltDirectory []          Prebuilt directory
  -T, --deployTimeout [120000]        Deploy Timeout
  -z, --deployZipfile []              Deploy zipfile
  -B, --deployUseS3 []                Use S3 to deploy.
  -y, --proxy []                      Proxy server
```

If you are deploying to a custom endpoint you may also need to pass in an access key/secret. For localstack these can be anything, but cannot be blank:

```
node-lambda deploy --endpoint http://localhost:4574 --accessKey '1234' --secretKey '1234'
```

## Custom Environment Variables

AWS Lambda will let you set environment variables for your function. Use the sample `deploy.env` file in combination with the `--configFile` flag to set values which will be added to the lambda configuration upon deploy.  Environment variables will also be set when running locally using the same flag

## Node.js Runtime Configuration

AWS Lambda now supports Node.js 8.10 and Node.js 6.10. Please also check the [Programming Model (Node.js)](http://docs.aws.amazon.com/lambda/latest/dg/programming-model.html) page.

## Post install script
When running `node-lambda deploy` if you need to do some action after `npm install --production` and before deploying to AWS Lambda (e.g. replace some modules with precompiled ones or download some libraries, replace some config file depending on environment) you can create `post_install.sh` script. If the file exists the script will be executed (and output shown after execution) if not it is skipped. Environment string is passed to script as first parameter so you can use it if needed. Make sure that the script is executable.

Example `post_install.sh`:
```
printf "\n\n######  Post install script  ###### \n"
ENV="production";
if [ ! -z $1 ]
  then
    ENV=$1;
fi
cp -v "config_$ENV.js" "config.js" \
&& printf "######  DONE!  ###### \n\n"
```

## Post invoke script (example)
If you wish to invoke your deployed AWS Lambda function, you can add the following as a `script` to your `package.json`:

```
"invoke:remote": "aws lambda invoke --function-name myLambdaFnName --payload fileb://fixtures/hi.json invoked.json --log-type Tail | jq -r '.LogResult' | base64 --decode && rm invoked.json"
```

## Prebuilt packages
The `--prebuiltDirectory` flag is useful for working with Webpack for example. It skips `npm install --production` and `post_install.sh` and simply packages the specified directory.

## Handling `npm link` and Dependencies With Local Paths
Perhaps the easiest way to handle these cases is to bundle the code using Webpack and use the `--prebuiltDirectory` flag to package the output for deployment.

## ScheduleEvents
#### Optional Parameter
When using the eventSourceFile flag (-S or --eventSourceFile) to set a ScheduleEvent trigger, you can pass an optional _ScheduleDescription_ key into the ScheduleEvent object with a custom description for the CloudWatch event rule you are defining. By default, node-lambda generates a _ScheduleDescription_ for you based on the ScheduleName and ScheduleExpression of the rule.

#### Note on ScheduleState for ScheduleEvents
When setting ScheduleState to `ENABLED` or `DISABLED` for ScheduleEvents, it is useful to note that this sets the state of the CloudWatch Event rule but _DOES NOT_ set the state of the trigger for the Lambda function you are deploying; ScheduleEvent triggers are enabled by default in the Lambda console when added using the eventSourceFile flag.

#### Known Issue
###### Duplicate ScheduleEvent Triggers
If you are adding a trigger via the `eventSourceFile` for the first time, remove preexisting triggers from the Lambda console before deploying. Deploying a Lambda with the `--eventSourceFile` flag will *NOT* overwrite the same triggers created from the AWS console and may result in a duplicate triggers for the same rule.

## Other AWS Lambda Tools Projects

+ [lambdaws](https://github.com/mentum/lambdaws)
+ [lambdaws-instant-api](https://github.com/mentum/lambdaws-instant-api)

## Contributing

1. Fork it
2. Create your feature branch (`git checkout -b my-new-feature`)
3. Commit your changes (`git commit -am 'Added some feature'`)
4. Push to the branch (`git push origin my-new-feature`)
5. Create new Pull Request

### Coding style
This project uses [JavaScript Standard Style](https://standardjs.com/).

[![JavaScript Style Guide](https://cdn.rawgit.com/feross/standard/master/badge.svg)](https://github.com/feross/standard)

## Running tests

```
$ npm install
$ npm test
```<|MERGE_RESOLUTION|>--- conflicted
+++ resolved
@@ -143,11 +143,8 @@
   -e, --environment [development]   Choose environment {dev, staging, production}
   -x, --excludeGlobs [event.json]   Space-separated glob pattern(s) for additional exclude files (e.g. "event.json dotenv.sample")
   -D, --prebuiltDirectory []        Prebuilt directory
-<<<<<<< HEAD
   -m, --keepNodeModules [false]     Keep the current node_modules and skip the npm install step
-=======
   -v, --dockerVolumes []            Additional docker volumes to mount. Each volume definition has to be separated by a space (e.g. "$HOME/.gitconfig:/etc/gitconfig $HOME/.ssh:/root/.ssh"
->>>>>>> d28c2806
 ```
 
 #### deploy
