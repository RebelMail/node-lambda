# node-lambda

![node-lambda](../master/node-lambda.png?raw=true)

Command line tool to locally run and deploy your node.js application to [Amazon Lambda](http://aws.amazon.com/lambda/).

[![BuildStatus](https://travis-ci.org/motdotla/node-lambda.png?branch=master)](https://travis-ci.org/motdotla/node-lambda)
[![NPM version](https://badge.fury.io/js/node-lambda.png)](http://badge.fury.io/js/node-lambda)

```
node-lambda run
```

## Installation

```
npm install -g node-lambda
```

## Example App

The [node-lambda-template](https://github.com/RebelMail/node-lambda-template) example app makes it easy to get up and running.

## Usage

There are 3 available commands.

```
node-lambda setup
node-lambda run
node-lambda package
node-lambda deploy
```

### Commands

#### setup

<<<<<<< HEAD
Initializes the `event.json`, `.env` files, and `deploy.env` files. `event.json` is where you mock your event. `.env` is where you place your deployment configuration. `deploy.env` has the same format as `.env`, but is used for holding any environment/config variables that you need to be deployed with your code to Lambda but you don't want in version control (e.g. DB connection info).
=======
Initializes the `event.json`, `context.json`, `.env` files, and `deploy.env` files. `event.json` is where you mock your event. `context.json` is where you can add additional mock data to the context passed to your lambda function. .env.` is where you place your deployment configuration. `deploy.env` has the same format as `.env`, but is used for holding any environment/config variables that you need to be deployed with your code to Lambda but you don't want in version control (e.g. DB connection info).
>>>>>>> c54453d9

```
$ node-lambda setup --help

  Usage: run [options]

  Options:

    -h, --help                     output usage information
```

After running setup, it's a good idea to gitignore the generated `event.json` and `.env` files.

```
echo -e ".env\ndeploy.env\nevent.json" >> .gitignore
```

#### run

Runs your Amazon Lambda index.js file locally. Passes `event.json` data to the Amazon Lambda event object.

```
$ node-lambda run --help

  Usage: run [options]

  Options:

<<<<<<< HEAD
    -h, --help                     output usage information
    -h, --handler [index.handler]  Lambda Handler {index.handler}
    -j, --eventFile [event.json]   Event JSON File
    -u, --runtime [nodejs4.3]      Lambda Runtime {nodejs4.3, nodejs} - "nodejs4.3" is the current standard, "nodejs" is v0.10.36 
```

#### package

Bundles your application into a local zip file.

```
$ node-lambda package --help

  Usage: package [options]

  Options:

    -h, --help                          output usage information
    -p, --packageDirectory [build]      Local Package Directory
    -n, --functionName [node-lambda]    Lambda FunctionName
    -e, --environment [staging]         Choose environment {development, staging, production}
    -f, --configFile []                 Path to file holding secret environment variables (e.g. "deploy.env")
=======
    -h, --help                          output usage information
    -h, --handler [index.handler]       Lambda Handler {index.handler}
    -j, --eventFile [event.json]        Event JSON File
    -x, --contextFile [context.json]    Context JSON file
>>>>>>> c54453d9
```

#### deploy

Bundles and deploys your application up to Amazon Lambda.

```
$ node-lambda deploy --help

  Usage: deploy [options]

  Options:

    -h, --help                        output usage information
    -e, --environment [staging]       Choose environment {development, staging, production}
    -a, --accessKey [your_key]        AWS Access Key
    -s, --secretKey [your_secret]     AWS Secret Key
    -k, --sessionToken [your_token]   AWS Session Token
    -r, --region [us-east-1]          AWS Region(s)
    -n, --functionName [node-lambda]  Lambda FunctionName
    -h, --handler [index.handler]     Lambda Handler {index.handler}
    -o, --role [your_role]            Amazon Role ARN
    -m, --memorySize [128]            Lambda Memory Size
    -t, --timeout [3]                 Lambda Timeout
    -d, --description [missing]       Lambda Description
    -u, --runtime [nodejs4.3]         Lambda Runtime {nodejs4.3, nodejs} - "nodejs4.3" is the current standard, "nodejs" is v0.10.36 
    -p, --publish [false]             This boolean parameter can be used to request AWS Lambda to create the Lambda function and publish a version as an atomic operation
    -v, --version [custom-version]    Lambda Version
    -f, --configFile []               Path to file holding secret environment variables (e.g. "deploy.env")`
    -b, --vpcSubnets []               VPC Subnet ID(s, comma separated list) for your Lambda Function, when using this, the below param is also required
    -g, --vpcSecurityGroups []        VPC Security Group ID(s, comma separated list) for your Lambda Function, when using this, the above param is also required
```

## Custom Environment Variables

AWS Lambda doesn't let you set environment variables for your function, but in many cases you will need to configure your function with secure values that you don't want to check into version control, for example a DB connection string or encryption key. Use the sample `deploy.env` file in combination with the `--configFile` flag to set values which will be prepended to your compiled Lambda function as `process.env` environment variables before it gets uploaded to S3. 

## Node.js Runtime Configuration

AWS Lambda now supports Node.js v4.3.2, and there have been some [API changes](http://docs.aws.amazon.com/lambda/latest/dg/nodejs-prog-model-using-old-runtime.html) for the new version.  Most notably, 
`context.done()`, `context.succeed()`, and `context.fail()` are deprecated in favor of the Node convention of passing in
a callback function.  These will still work for now for backward compatibility, but are no longer recommended.

v0.10.36 is still supported, and can be targeted by changing the `AWS_RUNTIME` value to `nodejs` in the `.env` file.

## Post install script
When running `node-lambda deploy` if you need to do some action after `npm install --production` and before deploying to AWS Lambda (i.e. replace some modules with precompiled ones or download some libraries) you can create `post_install.sh` script. If the file exists the script will be executed (and output shown after execution) if not it is skipped. Make sure that the script is executable.

## Other AWS Lambda Tools Projects

+ [lambdaws](https://github.com/mentum/lambdaws)
+ [lambdaws-instant-api](https://github.com/mentum/lambdaws-instant-api)

## Contributing

1. Fork it
2. Create your feature branch (`git checkout -b my-new-feature`)
3. Commit your changes (`git commit -am 'Added some feature'`)
4. Push to the branch (`git push origin my-new-feature`)
5. Create new Pull Request

## Running tests

```
npm install
npm test
```<|MERGE_RESOLUTION|>--- conflicted
+++ resolved
@@ -36,11 +36,7 @@
 
 #### setup
 
-<<<<<<< HEAD
-Initializes the `event.json`, `.env` files, and `deploy.env` files. `event.json` is where you mock your event. `.env` is where you place your deployment configuration. `deploy.env` has the same format as `.env`, but is used for holding any environment/config variables that you need to be deployed with your code to Lambda but you don't want in version control (e.g. DB connection info).
-=======
-Initializes the `event.json`, `context.json`, `.env` files, and `deploy.env` files. `event.json` is where you mock your event. `context.json` is where you can add additional mock data to the context passed to your lambda function. .env.` is where you place your deployment configuration. `deploy.env` has the same format as `.env`, but is used for holding any environment/config variables that you need to be deployed with your code to Lambda but you don't want in version control (e.g. DB connection info).
->>>>>>> c54453d9
+Initializes the `event.json`, `context.json`, `.env` files, and `deploy.env` files. `event.json` is where you mock your event. `context.json` is where you can add additional mock data to the context passed to your lambda function. `.env` is where you place your deployment configuration. `deploy.env` has the same format as `.env`, but is used for holding any environment/config variables that you need to be deployed with your code to Lambda but you don't want in version control (e.g. DB connection info).
 
 ```
 $ node-lambda setup --help
@@ -69,11 +65,11 @@
 
   Options:
 
-<<<<<<< HEAD
-    -h, --help                     output usage information
-    -h, --handler [index.handler]  Lambda Handler {index.handler}
-    -j, --eventFile [event.json]   Event JSON File
-    -u, --runtime [nodejs4.3]      Lambda Runtime {nodejs4.3, nodejs} - "nodejs4.3" is the current standard, "nodejs" is v0.10.36 
+    -h, --help                          Output usage information
+    --handler [index.handler]       Lambda Handler {index.handler}
+    -j, --eventFile [event.json]        Event JSON File
+    -u, --runtime [nodejs4.3]           Lambda Runtime {nodejs4.3, nodejs} - "nodejs4.3" is the current standard, "nodejs" is v0.10.36 
+    -x, --contextFile [context.json]    Context JSON file
 ```
 
 #### package
@@ -92,12 +88,6 @@
     -n, --functionName [node-lambda]    Lambda FunctionName
     -e, --environment [staging]         Choose environment {development, staging, production}
     -f, --configFile []                 Path to file holding secret environment variables (e.g. "deploy.env")
-=======
-    -h, --help                          output usage information
-    -h, --handler [index.handler]       Lambda Handler {index.handler}
-    -j, --eventFile [event.json]        Event JSON File
-    -x, --contextFile [context.json]    Context JSON file
->>>>>>> c54453d9
 ```
 
 #### deploy
@@ -118,7 +108,7 @@
     -k, --sessionToken [your_token]   AWS Session Token
     -r, --region [us-east-1]          AWS Region(s)
     -n, --functionName [node-lambda]  Lambda FunctionName
-    -h, --handler [index.handler]     Lambda Handler {index.handler}
+    --handler [index.handler]     Lambda Handler {index.handler}
     -o, --role [your_role]            Amazon Role ARN
     -m, --memorySize [128]            Lambda Memory Size
     -t, --timeout [3]                 Lambda Timeout
