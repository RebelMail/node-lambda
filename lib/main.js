--- conflicted
+++ resolved
@@ -5,13 +5,8 @@
 var exec = require('child_process').exec;
 var fs = require('fs-extra');
 var os = require('os');
-<<<<<<< HEAD
 var packageJson = require(path.join(__dirname, '..', 'package.json'));
-=======
-var packageJson = require('./../package.json');
-var path = require('path');
 var minimatch = require('minimatch');
->>>>>>> 2ee586f9
 var async = require('async');
 var zip = new require('node-zip')();
 var dotenv = require('dotenv');
