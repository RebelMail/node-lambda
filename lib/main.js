--- conflicted
+++ resolved
@@ -529,11 +529,7 @@
       copyFunction = '_rsync';
     }
     // Move files to tmp folder
-<<<<<<< HEAD
-    _this._rsync(program, lambdaSrcDirectory, codeDirectory, true, function (err) {
-=======
-    _this[copyFunction](program, '.', codeDirectory, true, function (err) {
->>>>>>> b8912276
+    _this[copyFunction](program, lambdaSrcDirectory, codeDirectory, true, function (err) {
       if (err) {
         return archive_callback(err);
       }
