--- conflicted
+++ resolved
@@ -494,16 +494,11 @@
   });
 };
 
-<<<<<<< HEAD
 Lambda.prototype._buildAndArchive = function (program, archiveCallback) {
-  this._createSampleFile('.env', '.env');
-=======
-Lambda.prototype._buildAndArchive = function (program, archive_callback) {
   if (!fs.existsSync('.env')) {
     console.warn('[Warning] `.env` file does not exist.');
     console.info('Execute `node-lambda setup` as necessary and set it up.');
   }
->>>>>>> bb0e951d
 
   // Warn if not building on 64-bit linux
   var arch = process.platform + '.' + process.arch;
@@ -739,15 +734,11 @@
         awsSecurity.sessionToken = program.sessionToken;
       }
 
-<<<<<<< HEAD
-      aws.config.update(awsSecurity);
-=======
       if (program.deployTimeout) {
         aws.config.httpOptions.timeout = parseInt(program.deployTimeout);
       }
 
-      aws.config.update(aws_security);
->>>>>>> bb0e951d
+      aws.config.update(awsSecurity);
 
       var lambda = new aws.Lambda({
         apiVersion: '2015-03-31'
