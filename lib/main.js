'use strict'

const path = require('path')
const aws = require('aws-sdk')
const exec = require('child_process').exec
const execSync = require('child_process').execSync
const execFile = require('child_process').execFile
const fs = require('fs-extra')
const packageJson = require(path.join(__dirname, '..', 'package.json'))
const minimatch = require('minimatch')
const zip = new (require('node-zip'))()
const dotenv = require('dotenv')
const proxy = require('proxy-agent')
const ScheduleEvents = require(path.join(__dirname, 'schedule_events'))

const maxBufferSize = 50 * 1024 * 1024

const Lambda = function () {
  this.version = packageJson.version

  return this
}

Lambda.prototype._createSampleFile = function (file, boilerplateName) {
  var exampleFile = path.join(process.cwd(), file)
  var boilerplateFile = path.join(
    __dirname,
    (boilerplateName || file) + '.example'
  )

  if (!fs.existsSync(exampleFile)) {
    fs.writeFileSync(exampleFile, fs.readFileSync(boilerplateFile))
    console.log(exampleFile + ' file successfully created')
  }
}

Lambda.prototype.setup = function (program) {
  console.log('Running setup.')
  this._createSampleFile('.env', '.env')
  this._createSampleFile(program.eventFile, 'event.json')
  this._createSampleFile('deploy.env', 'deploy.env')
  this._createSampleFile(program.contextFile, 'context.json')
  this._createSampleFile('event_sources.json', 'event_sources.json')
  console.log('Setup done. Edit the .env, deploy.env, ' + program.contextFile + ' and ' + program.eventFile +
    ' files as needed.')
}

Lambda.prototype.run = function (program) {
  if (['nodejs4.3', 'nodejs6.10'].indexOf(program.runtime) === -1) {
    console.error(`Runtime [${program.runtime}] is not supported.`)
    process.exit(254)
  }

  this._createSampleFile(program.eventFile, 'event.json')
  const splitHandler = program.handler.split('.')
  const filename = splitHandler[0] + '.js'
  const handlername = splitHandler[1]

  // Set custom environment variables if program.configFile is defined
  if (program.configFile) {
    this._setRunTimeEnvironmentVars(program)
  }

  const handler = require(path.join(process.cwd(), filename))[handlername]
  const event = require(path.join(process.cwd(), program.eventFile))
  const context = require(path.join(process.cwd(), program.contextFile))

  if (!Array.isArray(event)) {
    return this._runHandler(handler, event, program, context)
  }
  this._runMultipleHandlers(event)
}

Lambda.prototype._runHandler = (handler, event, program, context) => {
  const startTime = new Date()
  const timeout = Math.min(program.timeout, 300) * 1000 // convert the timeout into milliseconds

  const callback = (err, result) => {
    if (err) {
      process.exitCode = 255
      console.log('Error: ' + err)
    } else {
      process.exitCode = 0
      console.log('Success:')
      if (result) {
        console.log(JSON.stringify(result))
      }
    }
    if (context.callbackWaitsForEmptyEventLoop === false) {
      process.exit()
    }
  }

  context.getRemainingTimeInMillis = () => {
    const currentTime = new Date()
    return timeout - (currentTime - startTime)
  }

  handler(event, context, callback)
}

Lambda.prototype._runMultipleHandlers = (events) => {
  console.log(`!!!!!!!!!!!!!!!!!!!!!!!!!!!!!!!!!!!!!!!!
Usually you will receive a single Object from AWS Lambda.
We added support for event.json to contain an array,
so you can easily test run multiple events.
!!!!!!!!!!!!!!!!!!!!!!!!!!!!!!!!!!!!!!!!
`)

  const _argv = process.argv
  const eventFileOptionIndex = (() => {
    const index = _argv.indexOf('-j')
    if (index >= 0) return index
    return _argv.indexOf('--eventFile')
  })()
  _argv[0] = 'node' // For Windows support

  // In order to reproduce the logic of callbackWaitsForEmptyEventLoop,
  // we are going to execute `node-lambda run`.
  events.forEach((event, i) => {
    const tmpEventFile = `.${i}_tmp_event.json`
    const command = () => {
      if (eventFileOptionIndex === -1) {
        return _argv.concat(['-j', tmpEventFile]).join(' ')
      }
      _argv[eventFileOptionIndex + 1] = tmpEventFile
      return _argv.join(' ')
    }

    fs.writeFileSync(tmpEventFile, JSON.stringify(event))
    const stdout = execSync(command(), {
      maxBuffer: maxBufferSize,
      env: process.env
    })
    console.log('>>> Event:', event, '<<<')
    console.log(stdout.toString())
    fs.unlinkSync(tmpEventFile)
  })
}

Lambda.prototype._params = function (program, buffer) {
  var params = {
    FunctionName: program.functionName +
      (program.environment ? '-' + program.environment : '') +
      (program.lambdaVersion ? '-' + program.lambdaVersion : ''),
    Code: {
      ZipFile: buffer
    },
    Handler: program.handler,
    Role: program.role,
    Runtime: program.runtime,
    Description: program.description,
    MemorySize: program.memorySize,
    Timeout: program.timeout,
    Publish: program.publish,
    VpcConfig: {
      SubnetIds: [],
      SecurityGroupIds: []
    },
    Environment: {
      Variables: null
    },
    DeadLetterConfig: {
      TargetArn: null
    },
    TracingConfig: {
      Mode: null
    }
  }

  // Escape characters that is not allowed by AWS Lambda
  params.FunctionName = params.FunctionName.replace(/[^a-zA-Z0-9-_]/g, '_')

  if (program.vpcSubnets && program.vpcSecurityGroups) {
    params.VpcConfig = {
      'SubnetIds': program.vpcSubnets.split(','),
      'SecurityGroupIds': program.vpcSecurityGroups.split(',')
    }
  }
  if (program.configFile) {
    var configValues = fs.readFileSync(program.configFile)
    var config = dotenv.parse(configValues)
    // If `configFile` is an empty file, `config` value will be `{}`
    params.Environment = {
      Variables: config
    }
  }
  if (program.deadLetterConfigTargetArn !== undefined) {
    params.DeadLetterConfig = {
      TargetArn: program.deadLetterConfigTargetArn
    }
  }
  if (program.tracingConfig) {
    params.TracingConfig.Mode = program.tracingConfig
  }

  return params
}

Lambda.prototype._eventSourceList = function (program) {
  if (!program.eventSourceFile) {
    return {
      EventSourceMappings: null,
      ScheduleEvents: null
    }
  }
  const list = (function () {
    try {
      return fs.readJsonSync(program.eventSourceFile)
    } catch (err) {
      throw err
    }
  })()

  if (Array.isArray(list)) {
    // backward-compatible
    return {
      EventSourceMappings: list,
      ScheduleEvents: []
    }
  }
  if (!list.EventSourceMappings) {
    list.EventSourceMappings = []
  }
  if (!list.ScheduleEvents) {
    list.ScheduleEvents = []
  }
  return list
}

Lambda.prototype._fileCopy = function (program, src, dest, excludeNodeModules, callback) {
  const srcAbsolutePath = path.resolve(src)
  const excludes = (function () {
    return [
      '.git*',
      '*.swp',
      '.editorconfig',
      '.lambda',
      'deploy.env',
      '*.log',
      path.join(path.sep, 'build', path.sep)
    ]
    .concat(program.excludeGlobs ? program.excludeGlobs.split(' ') : [])
    .concat(excludeNodeModules ? [path.join(path.sep, 'node_modules')] : [])
  })()

  // Formatting for `filter` of `fs.copy`
  const dirBlobs = []
  const pattern = '{' + excludes.map(function (str) {
    if (str.charAt(str.length - 1) === path.sep) {
      str = str.substr(0, str.length - 1)
      dirBlobs.push(str)
    }
    if (str.charAt(0) === path.sep) {
      return path.join(srcAbsolutePath, str)
    }
    if (str.indexOf(path.sep) >= 0) {
      return path.join(path.resolve('/**'), str)
    }
    return str
  }).join(',') + '}'
  const dirPatternRegExp = new RegExp(`(${dirBlobs.join('|')})$`)

  fs.mkdirs(dest, function (err) {
    if (err) {
      return callback(err)
    }
    const options = {
      dereference: true, // same meaning as `-L` of `rsync` command
      filter: function (src, dest) {
        if (!program.prebuiltDirectory && src === path.join(srcAbsolutePath, 'package.json')) {
          // include package.json unless prebuiltDirectory is set
          return true
        }

        if (!minimatch(src, pattern, { matchBase: true })) {
          return true
        }
        // Directory check. Even if `src` is a directory it will not end with '/'.
        if (!dirPatternRegExp.test(src)) {
          return false
        }
        return !fs.statSync(src).isDirectory()
      }
    }
    fs.copy(src, dest, options, function (err) {
      if (err) {
        return callback(err)
      }

      return callback(null, true)
    })
  })
}

// `_rsync` will be replaced by` _fileCopy`.
Lambda.prototype._rsync = function (program, src, dest, excludeNodeModules, callback) {
  var excludes = ['.git*', '*.swp', '.editorconfig', '.lambda', 'deploy.env', '*.log', '/build/']
  var excludeGlobs = []
  if (program.excludeGlobs) {
    excludeGlobs = program.excludeGlobs.split(' ')
  }
  var excludeArgs = excludeGlobs
    .concat(excludes)
    .concat(excludeNodeModules ? ['/node_modules'] : [])
    .map(function (exclude) {
      return '--exclude=' + exclude
    }).join(' ')

  fs.mkdirs(dest, function (err) {
    if (err) {
      return callback(err)
    }

    // include package.json unless prebuiltDirectory is set
    var includeArgs = program.prebuiltDirectory ? '' : '--include /package.json '

    // we need the extra / after src to make sure we are copying the content
    // of the directory, not the directory itself.
    exec('rsync -rL ' + includeArgs + excludeArgs + ' ' + src.trim() + '/ ' + dest, {
      maxBuffer: maxBufferSize,
      env: process.env
    }, function (err) {
      if (err) {
        return callback(err)
      }

      return callback(null, true)
    })
  })
}

Lambda.prototype._npmInstall = (program, codeDirectory, callback) => {
  const dockerBaseOptions = [
    'run', '--rm', '-v', `${codeDirectory}:/var/task`,
    program.dockerImage,
    'npm', '-s', 'install', '--production'
  ]
  const npmInstallBaseOptions = [
    '-s',
    'install',
    '--production',
    '--prefix', codeDirectory
  ]

  const params = (() => {
    // reference: https://nodejs.org/api/child_process.html#child_process_spawning_bat_and_cmd_files_on_windows

    // with docker
    if (program.dockerImage) {
      if (process.platform === 'win32') {
        return {
          command: 'cmd.exe',
          options: ['/c', 'docker'].concat(dockerBaseOptions)
        }
      }
      return {
        command: 'docker',
        options: dockerBaseOptions
      }
    }

    // simple npm install
    if (process.platform === 'win32') {
      return {
        command: 'cmd.exe',
        options: ['/c', 'npm']
          .concat(npmInstallBaseOptions)
          .concat(['--cwd', codeDirectory])
      }
    }
    return {
      command: 'npm',
      options: npmInstallBaseOptions
    }
  })()

  execFile(params.command, params.options, {
    maxBuffer: maxBufferSize,
    env: process.env
  }, (err) => {
    if (err) {
      return callback(err)
    }

    return callback(null, true)
  })
}

Lambda.prototype._postInstallScript = function (program, codeDirectory, callback) {
  var scriptFilename = 'post_install.sh'
  var cmd = path.join(codeDirectory, scriptFilename) + ' ' + program.environment

  var filePath = path.join(codeDirectory, scriptFilename)

  if (!fs.existsSync(filePath)) {
    return callback(null)
  }
  console.log('=> Running post install script ' + scriptFilename)
  exec(cmd, {
    env: process.env,
    cwd: codeDirectory,
    maxBuffer: maxBufferSize
  }, function (error, stdout, stderr) {
    if (error) {
      return callback(new Error(`${error} stdout: ${stdout} stderr: ${stderr}`))
    }
    console.log('\t\t' + stdout)
    callback(null)
  })
}

Lambda.prototype._zip = function (program, codeDirectory, callback) {
  var options = {
    type: 'nodebuffer',
    compression: 'DEFLATE'
  }

  console.log('=> Zipping repo. This might take up to 30 seconds')
  fs.walk(codeDirectory)
    .on('data', function (file) {
      if (!file.stats.isDirectory()) {
        var content = fs.readFileSync(file.path)
        var filePath = file.path.replace(path.join(codeDirectory, path.sep), '')
        zip.file(filePath, content)
      }
    })
    .on('end', function () {
      var data = zip.generate(options)
      return callback(null, data)
    })
}

Lambda.prototype._codeDirectory = function () {
  return path.resolve('.', '.lambda')
}

Lambda.prototype._cleanDirectory = function (codeDirectory, callback) {
  fs.remove(codeDirectory, function (err) {
    if (err) {
      throw err
    }

    fs.mkdirs(codeDirectory, function (err) {
      if (err) {
        throw err
      }

      return callback(null, true)
    })
  })
}

Lambda.prototype._setRunTimeEnvironmentVars = function (program) {
  var configValues = fs.readFileSync(program.configFile)
  var config = dotenv.parse(configValues)

  for (let k in config) {
    if (!config.hasOwnProperty(k)) {
      continue
    }

    process.env[k] = config[k]
  }
}

Lambda.prototype._uploadExisting = (lambda, params) => {
  return new Promise((resolve, reject) => {
    const request = lambda.updateFunctionCode({
      'FunctionName': params.FunctionName,
      'ZipFile': params.Code.ZipFile,
      'Publish': params.Publish
    }, (err) => {
      if (err) return reject(err)

      lambda.updateFunctionConfiguration({
        'FunctionName': params.FunctionName,
        'Description': params.Description,
        'Handler': params.Handler,
        'MemorySize': params.MemorySize,
        'Role': params.Role,
        'Timeout': params.Timeout,
        'Runtime': params.Runtime,
        'VpcConfig': params.VpcConfig,
        'Environment': params.Environment,
        'DeadLetterConfig': params.DeadLetterConfig,
        'TracingConfig': params.TracingConfig
      }, (err, data) => {
        if (err) return reject(err)
        resolve(data)
      })
    })

    request.on('retry', (response) => {
      console.log(response.error.message)
      console.log('=> Retrying')
    })
  })
}

Lambda.prototype._uploadNew = (lambda, params) => {
  return new Promise((resolve, reject) => {
    const request = lambda.createFunction(params, (err, data) => {
      if (err) return reject(err)
      resolve(data)
    })
    request.on('retry', (response) => {
      console.log(response.error.message)
      console.log('=> Retrying')
    })
  })
}

Lambda.prototype._readArchive = function (program, archiveCallback) {
  if (!fs.existsSync(program.deployZipfile)) {
    var err = new Error('No such Zipfile [' + program.deployZipfile + ']')
    return archiveCallback(err)
  }
  fs.readFile(program.deployZipfile, archiveCallback)
}

Lambda.prototype._archive = function (program, archiveCallback) {
  if (program.deployZipfile && fs.existsSync(program.deployZipfile)) {
    return this._readArchive(program, archiveCallback)
  }
  return program.prebuiltDirectory
    ? this._archivePrebuilt(program, archiveCallback)
    : this._buildAndArchive(program, archiveCallback)
}

Lambda.prototype._archivePrebuilt = function (program, archiveCallback) {
  var codeDirectory = this._codeDirectory()
  var _this = this

  // It is switched to `_ rsync` by environment variable.
  // (Used if there is a problem with `_ fileCopy`)
  // If there is no problem even if deleting `_rsync`, this switching process is deleted
  var copyFunction = '_fileCopy'
  if (process.env.NODE_LAMBDA_COPY_FUNCTION === 'rsync') {
    console.log('=> INFO: Use rsync for copy')
    copyFunction = '_rsync'
  }
  this[copyFunction](program, program.prebuiltDirectory, codeDirectory, false, function (err) {
    if (err) {
      return archiveCallback(err)
    }

    console.log('=> Zipping deployment package')
    _this._zip(program, codeDirectory, archiveCallback)
  })
}

Lambda.prototype._buildAndArchive = function (program, archiveCallback) {
  if (!fs.existsSync('.env')) {
    console.warn('[Warning] `.env` file does not exist.')
    console.info('Execute `node-lambda setup` as necessary and set it up.')
  }

  // Warn if not building on 64-bit linux
  var arch = process.platform + '.' + process.arch
  if (arch !== 'linux.x64' && !program.dockerImage) {
    console.warn('Warning!!! You are building on a platform that is not 64-bit Linux (%s). ' +
      'If any of your Node dependencies include C-extensions, they may not work as expected in the ' +
      'Lambda environment.\n\n', arch)
  }

  var _this = this
  var codeDirectory = _this._codeDirectory()
  var lambdaSrcDirectory = program.sourceDirectory ? program.sourceDirectory.replace(/\/$/, '') : '.'

  _this._cleanDirectory(codeDirectory, function (err) {
    if (err) {
      return archiveCallback(err)
    }
    console.log('=> Moving files to temporary directory')

    // It is switched to `_ rsync` by environment variable.
    // (Used if there is a problem with `_ fileCopy`)
    // If there is no problem even if deleting `_rsync`, this switching process is deleted
    var copyFunction = '_fileCopy'
    if (process.env.NODE_LAMBDA_COPY_FUNCTION === 'rsync') {
      console.log('=> INFO: Use rsync for copy')
      copyFunction = '_rsync'
    }
    // Move files to tmp folder
    _this[copyFunction](program, lambdaSrcDirectory, codeDirectory, true, function (err) {
      if (err) {
        return archiveCallback(err)
      }
      console.log('=> Running npm install --production')
      _this._npmInstall(program, codeDirectory, function (err) {
        if (err) {
          return archiveCallback(err)
        }

        _this._postInstallScript(program, codeDirectory, function (err) {
          if (err) {
            return archiveCallback(err)
          }

          console.log('=> Zipping deployment package')
          _this._zip(program, codeDirectory, archiveCallback)
        })
      })
    })
  })
}

Lambda.prototype._listEventSourceMappings = function (lambda, params, cb) {
  return lambda.listEventSourceMappings(params, function (err, data) {
    var eventSourceMappings = []
    if (!err && data && data.EventSourceMappings) {
      eventSourceMappings = data.EventSourceMappings
    }
    return cb(err, eventSourceMappings)
  })
}

Lambda.prototype._updateEventSources = (lambda, functionName, existingEventSourceList, eventSourceList) => {
  if (eventSourceList == null) {
    return Promise.resolve([])
  }
  const updateEventSourceList = []
  // Checking new and update event sources
  for (let i in eventSourceList) {
    let isExisting = false
    for (let j in existingEventSourceList) {
      if (eventSourceList[i]['EventSourceArn'] === existingEventSourceList[j]['EventSourceArn']) {
        isExisting = true
        updateEventSourceList.push({
          'type': 'update',
          'FunctionName': functionName,
          'Enabled': eventSourceList[i]['Enabled'],
          'BatchSize': eventSourceList[i]['BatchSize'],
          'UUID': existingEventSourceList[j]['UUID']
        })
        break
      }
    }

    // If it is new source
    if (!isExisting) {
      updateEventSourceList.push({
        'type': 'create',
        'FunctionName': functionName,
        'EventSourceArn': eventSourceList[i]['EventSourceArn'],
        'Enabled': eventSourceList[i]['Enabled'] ? eventSourceList[i]['Enabled'] : false,
        'BatchSize': eventSourceList[i]['BatchSize'] ? eventSourceList[i]['BatchSize'] : 100,
        'StartingPosition': eventSourceList[i]['StartingPosition'] ? eventSourceList[i]['StartingPosition'] : 'LATEST'
      })
    }
  }

  // Checking delete event sources
  for (let i in existingEventSourceList) {
    let isExisting = false
    for (let j in eventSourceList) {
      if (eventSourceList[j]['EventSourceArn'] === existingEventSourceList[i]['EventSourceArn']) {
        isExisting = true
        break
      }
    }

    // If delete the source
    if (!isExisting) {
      updateEventSourceList.push({
        'type': 'delete',
        'UUID': existingEventSourceList[i]['UUID']
      })
    }
  }

  return Promise.all(updateEventSourceList.map((updateEventSource) => {
    switch (updateEventSource['type']) {
      case 'create':
        delete updateEventSource['type']
        return new Promise((resolve, reject) => {
          lambda.createEventSourceMapping(updateEventSource, (err, data) => {
            if (err) return reject(err)
            resolve(data)
          })
        })
      case 'update':
        delete updateEventSource['type']
        return new Promise((resolve, reject) => {
          lambda.updateEventSourceMapping(updateEventSource, (err, data) => {
            if (err) return reject(err)
            resolve(data)
          })
        })
      case 'delete':
        delete updateEventSource['type']
        return new Promise((resolve, reject) => {
          lambda.deleteEventSourceMapping(updateEventSource, (err, data) => {
            if (err) return reject(err)
            resolve(data)
          })
        })
    }
    return Promise.resolve()
  })).then((data) => {
    return Promise.resolve(data)
  }).catch((err) => {
    return Promise.reject(err)
  })
}

Lambda.prototype._updateScheduleEvents = (scheduleEvents, functionArn, scheduleList) => {
  if (scheduleList == null) {
    return Promise.resolve([])
  }

  const paramsList = scheduleList.map((schedule) =>
    Object.assign(schedule, { FunctionArn: functionArn }))

  // series
  return paramsList.map((params) => {
    return scheduleEvents.add(params)
  }).reduce((a, b) => {
    return a.then(b)
  }, Promise.resolve()).then(() => {
    // Since `scheduleEvents.add(params)` returns only `{}` if it succeeds
    // it is not very meaningful.
    // Therefore, return the params used for execution
    return Promise.resolve(paramsList)
  }).catch((err) => {
    return Promise.reject(err)
  })
}

Lambda.prototype.package = function (program) {
  var _this = this
  if (!program.packageDirectory) {
    throw new Error('packageDirectory not specified!')
  }
  try {
    var isDir = fs.lstatSync(program.packageDirectory).isDirectory()

    if (!isDir) {
      throw new Error(program.packageDirectory + ' is not a directory!')
    }
  } catch (err) {
    if (err.code === 'ENOENT') {
      console.log('=> Creating package directory')
      fs.mkdirsSync(program.packageDirectory)
    } else {
      throw err
    }
  }

  _this._archive(program, function (err, buffer) {
    if (err) {
      throw err
    }

    var basename = program.functionName + (program.environment ? '-' + program.environment : '')
    var zipfile = path.join(program.packageDirectory, basename + '.zip')
    console.log('=> Writing packaged zip')
    fs.writeFile(zipfile, buffer, function (err) {
      if (err) {
        throw err
      }
      console.log('Packaged zip created: ' + zipfile)
    })
  })
}

Lambda.prototype._deployToRegion = function (program, params, region) {
  const _this = this
  console.log('=> Reading event source file to memory')
  const eventSourceList = _this._eventSourceList(program)

  return new Promise((resolve, reject) => {
    console.log('=> Uploading zip file to AWS Lambda ' + region + ' with parameters:')
    console.log(params)

    const awsSecurity = { region: region }

    if (program.profile) {
      aws.config.credentials = new aws.SharedIniFileCredentials({
        profile: program.profile
      })
    } else {
      awsSecurity.accessKeyId = program.accessKey
      awsSecurity.secretAccessKey = program.secretKey
    }

<<<<<<< HEAD
      if (program.proxy) {
        aws.config.httpOptions.agent = proxy(program.proxy)
      }

      aws.config.update(awsSecurity)
=======
    if (program.sessionToken) {
      awsSecurity.sessionToken = program.sessionToken
    }
>>>>>>> 9fb3486d

    if (program.deployTimeout) {
      aws.config.httpOptions.timeout = parseInt(program.deployTimeout)
    }

    aws.config.update(awsSecurity)

    const lambda = new aws.Lambda({ apiVersion: '2015-03-31' })
    const scheduleEvents = new ScheduleEvents(aws)

    // Checking function
    return lambda.getFunction({
      'FunctionName': params.FunctionName
    }, (err) => {
      if (err) {
        // Function does not exist
        return _this._uploadNew(lambda, params).then((results) => {
          console.log('=> Zip file(s) done uploading. Results follow: ')
          console.log(results)

          return Promise.all([
            _this._updateEventSources(
              lambda,
              params.FunctionName,
              [],
              eventSourceList.EventSourceMappings
            ),
            _this._updateScheduleEvents(
              scheduleEvents,
              results.FunctionArn,
              eventSourceList.ScheduleEvents
            )
          ]).then((results) => {
            resolve(results)
          }).catch((err) => {
            reject(err)
          })
        }).catch((err) => {
          reject(err)
        })
      }

      // Function exists
      _this._listEventSourceMappings(lambda, {
        'FunctionName': params.FunctionName
      }, (err, existingEventSourceList) => {
        if (err) return reject(err)

        return Promise.all([
          _this._uploadExisting(lambda, params).then((results) => {
            console.log('=> Zip file(s) done uploading. Results follow: ')
            console.log(results)
            return _this._updateScheduleEvents(
              scheduleEvents,
              results.FunctionArn,
              eventSourceList.ScheduleEvents
            )
          }),
          _this._updateEventSources(
            lambda,
            params.FunctionName,
            existingEventSourceList,
            eventSourceList.EventSourceMappings
          )
        ]).then((results) => {
          resolve(results)
        }).catch((err) => {
          reject(err)
        })
      })
    })
  })
}

Lambda.prototype.deploy = function (program) {
  const _this = this
  const regions = program.region.split(',')
  _this._archive(program, (err, buffer) => {
    if (err) throw err

    console.log('=> Reading zip file to memory')
    const params = _this._params(program, buffer)

    Promise.all(regions.map((region) => {
      return _this._deployToRegion(program, params, region)
    })).then((results) => {
      const resultsIsEmpty = results.filter((result) => {
        return result.filter((res) => {
          return res.length > 0
        }).length > 0
      }).length === 0
      if (!resultsIsEmpty) {
        console.log('=> All tasks done. Results follow: ')
        console.log(JSON.stringify(results, null, ' '))
      }
    }).catch((err) => {
      console.log(err)
    })
  })
}

module.exports = new Lambda()<|MERGE_RESOLUTION|>--- conflicted
+++ resolved
@@ -785,20 +785,16 @@
       awsSecurity.secretAccessKey = program.secretKey
     }
 
-<<<<<<< HEAD
-      if (program.proxy) {
-        aws.config.httpOptions.agent = proxy(program.proxy)
-      }
-
-      aws.config.update(awsSecurity)
-=======
     if (program.sessionToken) {
       awsSecurity.sessionToken = program.sessionToken
     }
->>>>>>> 9fb3486d
 
     if (program.deployTimeout) {
       aws.config.httpOptions.timeout = parseInt(program.deployTimeout)
+    }
+
+    if (program.proxy) {
+      aws.config.httpOptions.agent = proxy(program.proxy)
     }
 
     aws.config.update(awsSecurity)
