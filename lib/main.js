'use strict';

var aws = require('aws-sdk');
var exec = require('child_process').exec;
var fs = require('fs');
var os = require('os');
var packageJson = require('./../package.json');
var path = require('path');
var async = require('async');
var zip = new require('node-zip')();
var wrench = require('wrench');
var dotenv = require('dotenv');

var Lambda = function () {
  this.version = packageJson.version;

  return this;
};

Lambda.prototype._createSampleFile = function (file) {
  var exampleFile = process.cwd() + '/' + file;
  var boilerplateFile = __dirname + '/' + file + '.example';

  if (!fs.existsSync(exampleFile)) {
    fs.writeFileSync(exampleFile, fs.readFileSync(boilerplateFile));
    console.log(exampleFile + ' file successfully created');
  }
};

Lambda.prototype.setup = function () {
  console.log('Running setup.');
  this._createSampleFile('.env');
  this._createSampleFile('event.json');
  this._createSampleFile('deploy.env');
  console.log('Setup done. Edit the .env, deploy.env, and event.json files as needed.');
};

Lambda.prototype.run = function (program) {
  this._createSampleFile('event.json');

  var splitHandler = program.handler.split('.');
  var filename = splitHandler[0] + '.js';
  var handlername = splitHandler[1];

  var handler = require(process.cwd() + '/' + filename)[handlername];
  var event = require(process.cwd() + '/' + program.eventFile);

  this._runHandler(handler, event);
};

Lambda.prototype._runHandler = function (handler, event) {
  var context = {
    succeed: function (result) {
      console.log('succeed: ' + JSON.stringify(result));
      process.exit(0);
    },
    fail: function (error) {
      console.log('fail: ' + error);
      process.exit(-1);
    },
    done: function () {
      process.exit(0);
    }
  };

  handler(event, context);
};

Lambda.prototype._params = function (program, buffer) {
  var params = {
    FunctionName: program.functionName + (program.environment ? '-' + program.environment : ''),
    Code: {
      ZipFile: buffer
    },
    Handler: program.handler,
    Role: program.role,
    Runtime: program.runtime,
    Description: program.description,
    MemorySize: program.memorySize,
    Timeout: program.timeout,
    Publish: program.publish,
    VpcConfig: {}
  };
  if (program.version) {
    params.FunctionName += ('-' + program.version);
  }
  if (program.vpcSubnets && program.vpcSecurityGroups) {
    params.VpcConfig = {
      'SubnetIds': program.vpcSubnets.split(','),
      'SecurityGroupIds': program.vpcSecurityGroups.split(',')
    };
  }

  return params;
};

/**
 * @deprecated
 */
Lambda.prototype._zipfileTmpPath = function (program) {
  var ms_since_epoch = +new Date();
  var filename = program.functionName + '-' + ms_since_epoch + '.zip';
  var zipfile = path.join(os.tmpDir(), filename);

  return zipfile;
};

Lambda.prototype._rsync = function (program, codeDirectory, callback) {
  var extraExcludes = '';

  if (program.excludeGlobs) {
      var excludes = program.excludeGlobs.split(' ');
      excludes.forEach(function(exclude) {
          extraExcludes += '--exclude=' + exclude + ' ';
      });
  }

  exec('rsync -r --exclude=.git --exclude=*.env --exclude=*.log --exclude=node_modules ' + extraExcludes + ' . ' + codeDirectory, function (err) {
    if (err) {
      throw err;
    }

    return callback(null, true);
  });
};

Lambda.prototype._npmInstall = function (program, codeDirectory, callback) {
  exec('npm install --production --prefix ' + codeDirectory, function (err) {
    if (err) {
      throw err;
    }

    return callback(null, true);
  });
};

Lambda.prototype._zip = function (program, codeDirectory, callback) {

  var options = {
    type: 'nodebuffer',
    compression: 'DEFLATE'
  };

  console.log('=> Zipping repo. This might take up to 30 seconds');
  var files = wrench.readdirSyncRecursive(codeDirectory);
  files.forEach(function (file) {
    var filePath = [codeDirectory, file].join('/');
    var isFile = fs.lstatSync(filePath).isFile();
    if (isFile) {
      var content = fs.readFileSync(filePath);
      zip.file(file, content);
    }
  });

  var data = zip.generate(options);

  return callback(null, data);
};

Lambda.prototype._nativeZip = function (program, codeDirectory, callback) {
  var zipfile = this._zipfileTmpPath(program),
    cmd = 'zip -r ' + zipfile + ' .';

  exec(cmd, {
    cwd: codeDirectory,
    maxBuffer: 50 * 1024 * 1024
  }, function (err) {
    if (err !== null) {
      return callback(err, null);
    }

    var data = fs.readFileSync(zipfile);
    callback(null, data);
  });
};

Lambda.prototype._codeDirectory = function (program) {
  var epoch_time = +new Date();

  return os.tmpDir() + '/' + program.functionName + '-' + epoch_time;
};

Lambda.prototype._cleanDirectory = function (codeDirectory, callback) {
  exec('rm -rf ' + codeDirectory, function (err) {
    if (err) {
      throw err;
    }

    fs.mkdir(codeDirectory, function(err) {
      if (err) {
        throw err;
      }

      return callback(null, true);
    });
  });
};

Lambda.prototype._setEnvironmentVars = function (program, codeDirectory) {
  console.log('=> Setting "environment variables" for Lambda from %s', program.configFile);
  // Which file is the handler?
  var handlerFileName = codeDirectory + '/' + program.handler.split('.').shift() + '.js';
  var contents = fs.readFileSync(handlerFileName);

  var configValues = fs.readFileSync(program.configFile);
  var prefix = '////////////////////////////////////\n// "Environment Variables"\n';
  var config = dotenv.parse(configValues);

  for (var k in config) {
    if (!config.hasOwnProperty(k)) {
      continue;
    }

    // Use JSON.stringify to ensure that it's valid code.
    prefix += 'process.env["' + k + '"]=' + JSON.stringify(config[k]) + ';\n';
  }
  prefix += '////////////////////////////////////\n\n';

  fs.writeFileSync(handlerFileName, prefix + contents.toString());
};

Lambda.prototype._uploadExisting = function(lambda, params, cb) {
  return lambda.updateFunctionCode({
    'FunctionName': params.FunctionName,
    'ZipFile': params.Code.ZipFile,
    'Publish': params.publish
  }, function(err, data) {
    if(err) {
      return cb(err, data);
    }

    return lambda.updateFunctionConfiguration({
      'FunctionName': params.FunctionName,
      'Description': params.Description,
      'Handler': params.Handler,
      'MemorySize': params.MemorySize,
      'Role': params.Role,
      'Timeout': params.Timeout,
      'VpcConfig': params.VpcConfig
    }, function(err, data) {
      return cb(err, data);
    });
  });
};

Lambda.prototype._uploadNew = function(lambda, params, cb) {
  return lambda.createFunction(params, function(err, data) {
    return cb(err, data);
  });
};

Lambda.prototype.deploy = function (program) {
  this._createSampleFile('.env');

  // Warn if not building on 64-bit linux
  var arch = process.platform + '.' + process.arch;
  if (arch !== 'linux.x64') {
    console.warn('Warning!!! You are building on a platform that is not 64-bit Linux (%s). ' +
      'If any of your Node dependencies include C-extensions, they may not work as expected in the ' +
      'Lambda environment.\n\n', arch);
  }

  var _this = this;
  var regions = program.region.split(',');
  var codeDirectory = _this._codeDirectory(program);

  _this._cleanDirectory(codeDirectory, function (err) {
    if (err) {
      console.error(err);
      return;
    }
    console.log('=> Moving files to temporary directory');
    // Move all files to tmp folder (except .git, .log, event.json and node_modules)

    _this._rsync(program, codeDirectory, function (err) {
      if (err) {
        console.error(err);
        return;
      }
      console.log('=> Running npm install --production');
      _this._npmInstall(program, codeDirectory, function (err) {
        if (err) {
          console.error(err);
          return;
        }

        // Add custom environment variables if program.configFile is defined
        if (program.configFile) {
          _this._setEnvironmentVars(program, codeDirectory);
        }
        console.log('=> Zipping deployment package');

        var archive = process.platform !== 'win32' ? _this._nativeZip : _this._zip;
        archive = archive.bind(_this);

        archive(program, codeDirectory, function (err, buffer) {
          if (err) {
            console.error(err);
            return;
          }

<<<<<<< HEAD
          if (program.sessionToken){
            aws_security.sessionToken = program.sessionToken;
          }
=======
          console.log('=> Reading zip file to memory');
          var params = _this._params(program, buffer);
>>>>>>> 8190b3d6

          async.map(regions, function (region, cb) {
            console.log('=> Uploading zip file to AWS Lambda ' + region + ' with parameters:');
            console.log(params);

<<<<<<< HEAD
          var lambda = new aws.Lambda({
            apiVersion: '2015-03-31'
          });

          return lambda.getFunction({
            'FunctionName': params.FunctionName
          }, function(err) {
            if(err) {
              return _this._uploadNew(lambda, params, cb);
            }

            return _this._uploadExisting(lambda, params, cb);
          });
        }, function (err, results) {
          if (err) {
            console.error(err);
          } else {
            console.log('=> Zip file(s) done uploading. Results follow: ');
            console.log(results);
          }
        });
=======
            var aws_security = {
              accessKeyId: program.accessKey,
              secretAccessKey: program.secretKey,
              region: region
            };

            if (program.sessionToken){
              aws_security.sessionToken = program.sessionToken;
            };

            aws.config.update(aws_security);
>>>>>>> 8190b3d6

            var lambda = new aws.Lambda({
              apiVersion: '2014-11-11'
            });

            lambda.uploadFunction(params, function (err, data) {
              cb(err, data);
            });

          }, function (err, results) {
            if (err) {
              console.error(err);
            } else {
              console.log('=> Zip file(s) done uploading. Results follow: ');
              console.log(results);
            }
          });
        });
      });
    });
  });
};

module.exports = new Lambda();<|MERGE_RESOLUTION|>--- conflicted
+++ resolved
@@ -107,15 +107,19 @@
 
 Lambda.prototype._rsync = function (program, codeDirectory, callback) {
   var extraExcludes = '';
-
+  var defaultExcludes = [
+    '.git',
+    '*.log',
+    'node_modules'
+  ];
   if (program.excludeGlobs) {
       var excludes = program.excludeGlobs.split(' ');
-      excludes.forEach(function(exclude) {
+      excludes.concat(defaultExcludes).forEach(function(exclude) {
           extraExcludes += '--exclude=' + exclude + ' ';
       });
   }
 
-  exec('rsync -r --exclude=.git --exclude=*.env --exclude=*.log --exclude=node_modules ' + extraExcludes + ' . ' + codeDirectory, function (err) {
+  exec('rsync -r ' + extraExcludes + ' . ' + codeDirectory, function (err) {
     if (err) {
       throw err;
     }
@@ -299,42 +303,13 @@
             return;
           }
 
-<<<<<<< HEAD
-          if (program.sessionToken){
-            aws_security.sessionToken = program.sessionToken;
-          }
-=======
           console.log('=> Reading zip file to memory');
           var params = _this._params(program, buffer);
->>>>>>> 8190b3d6
 
           async.map(regions, function (region, cb) {
             console.log('=> Uploading zip file to AWS Lambda ' + region + ' with parameters:');
             console.log(params);
 
-<<<<<<< HEAD
-          var lambda = new aws.Lambda({
-            apiVersion: '2015-03-31'
-          });
-
-          return lambda.getFunction({
-            'FunctionName': params.FunctionName
-          }, function(err) {
-            if(err) {
-              return _this._uploadNew(lambda, params, cb);
-            }
-
-            return _this._uploadExisting(lambda, params, cb);
-          });
-        }, function (err, results) {
-          if (err) {
-            console.error(err);
-          } else {
-            console.log('=> Zip file(s) done uploading. Results follow: ');
-            console.log(results);
-          }
-        });
-=======
             var aws_security = {
               accessKeyId: program.accessKey,
               secretAccessKey: program.secretKey,
@@ -343,19 +318,23 @@
 
             if (program.sessionToken){
               aws_security.sessionToken = program.sessionToken;
-            };
+            }
 
             aws.config.update(aws_security);
->>>>>>> 8190b3d6
 
             var lambda = new aws.Lambda({
-              apiVersion: '2014-11-11'
+              apiVersion: '2015-03-31'
             });
 
-            lambda.uploadFunction(params, function (err, data) {
-              cb(err, data);
+            return lambda.getFunction({
+              'FunctionName': params.FunctionName
+            }, function(err) {
+              if(err) {
+                return _this._uploadNew(lambda, params, cb);
+              }
+
+              return _this._uploadExisting(lambda, params, cb);
             });
-
           }, function (err, results) {
             if (err) {
               console.error(err);
