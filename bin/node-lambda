--- conflicted
+++ resolved
@@ -46,13 +46,10 @@
   .option('-u, --runtime [' + AWS_RUNTIME + ']', 'Lambda Runtime', AWS_RUNTIME)
   .option('-p, --publish [' + AWS_PUBLISH + ']', 'Lambda Publish', AWS_PUBLISH)
   .option('-v, --version [' + AWS_FUNCTION_VERSION + ']', 'Lambda Function Version', AWS_FUNCTION_VERSION)
-<<<<<<< HEAD
   .option('-b, --vpcSubnets [' + AWS_VPC_SUBNETS + ']', 'Lambda Function VPC Subnets', AWS_VPC_SUBNETS)
   .option('-g, --vpcSecurityGroups [' + AWS_VPC_SECURITY_GROUPS + ']', 'Lambda VPC Security Group',
     AWS_VPC_SECURITY_GROUPS)
-=======
   .option('-p, --packageDirectory [' + PACKAGE_DIRECTORY + ']', 'Local Package Directory', PACKAGE_DIRECTORY)
->>>>>>> cff0118e
   .option('-f, --configFile [' + CONFIG_FILE + ']',
     'Path to file holding secret environment variables (e.g. "deploy.env")', CONFIG_FILE)
   .action(function (prg) {
