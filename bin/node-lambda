--- conflicted
+++ resolved
@@ -26,11 +26,8 @@
 var AWS_VPC_SUBNETS = process.env.AWS_VPC_SUBNETS || '';
 var AWS_VPC_SECURITY_GROUPS = process.env.AWS_VPC_SECURITY_GROUPS || '';
 var EVENT_FILE = process.env.EVENT_FILE || 'event.json';
-<<<<<<< HEAD
 var PACKAGE_DIRECTORY = process.env.PACKAGE_DIRECTORY;
-=======
 var CONTEXT_FILE = process.env.CONTEXT_FILE || 'context.json';
->>>>>>> c54453d9
 
 program
   .version(lambda.version)
@@ -43,7 +40,7 @@
   .option('-k, --sessionToken [' + AWS_SESSION_TOKEN + ']', 'AWS Session Token', AWS_SESSION_TOKEN)
   .option('-r, --region [' + AWS_REGION + ']', 'AWS Region', AWS_REGION)
   .option('-n, --functionName [' + AWS_FUNCTION_NAME + ']', 'Lambda FunctionName', AWS_FUNCTION_NAME)
-  .option('-h, --handler [' + AWS_HANDLER + ']', 'Lambda Handler {index.handler}', AWS_HANDLER)
+  .option('--handler [' + AWS_HANDLER + ']', 'Lambda Handler {index.handler}', AWS_HANDLER)
   .option('-o, --role [' + AWS_ROLE + ']', 'Amazon Role ARN', AWS_ROLE)
   .option('-m, --memorySize [' + AWS_MEMORY_SIZE + ']', 'Lambda Memory Size', AWS_MEMORY_SIZE)
   .option('-t, --timeout [' + AWS_TIMEOUT + ']', 'Lambda Timeout', AWS_TIMEOUT)
@@ -81,13 +78,10 @@
   .version(lambda.version)
   .command('run')
   .description('Run your Amazon Lambda application locally')
-  .option('-h, --handler [' + AWS_HANDLER + ']', 'Lambda Handler {index.handler}', AWS_HANDLER)
+  .option('--handler [' + AWS_HANDLER + ']', 'Lambda Handler {index.handler}', AWS_HANDLER)
   .option('-j, --eventFile [' + EVENT_FILE + ']', 'Event JSON File', EVENT_FILE)
-<<<<<<< HEAD
   .option('-u, --runtime [' + AWS_RUNTIME + ']', 'Lambda Runtime', AWS_RUNTIME)
-=======
   .option('-x, --contextFile [' + CONTEXT_FILE + ']', 'Context JSON File', CONTEXT_FILE)
->>>>>>> c54453d9
   .action(function (prg) {
     lambda.run(prg);
   });
